"""Tests for the GraphState class."""

from __future__ import annotations

import numpy as np
import pytest

<<<<<<< HEAD
from graphix_zx.common import Plane
from graphix_zx.graphstate import GraphState, bipartite_edges
=======
from graphix_zx.common import Plane, PlannerMeasBasis
from graphix_zx.graphstate import GraphState, ZXGraphState
>>>>>>> 813741c6


@pytest.fixture
def graph() -> GraphState:
    """Generate an empty GraphState object.

    Returns
    -------
        GraphState: An empty GraphState object.
    """
    return GraphState()


def test_add_physical_node(graph: GraphState) -> None:
    """Test adding a physical node to the graph."""
    graph.add_physical_node(1)
    assert 1 in graph.physical_nodes
    assert graph.num_physical_nodes == 1


def test_add_physical_node_input_output(graph: GraphState) -> None:
    """Test adding a physical node as input and output."""
    graph.add_physical_node(1, is_input=True, is_output=True)
    assert 1 in graph.input_nodes
    assert 1 in graph.output_nodes


def test_add_duplicate_physical_node(graph: GraphState) -> None:
    """Test adding a duplicate physical node to the graph."""
    graph.add_physical_node(1)
    with pytest.raises(Exception, match="Node already exists"):
        graph.add_physical_node(1)


def test_ensure_node_exists_raises(graph: GraphState) -> None:
    """Test ensuring a node exists in the graph."""
    with pytest.raises(ValueError, match="Node does not exist node=1"):
        graph.ensure_node_exists(1)


def test_ensure_node_exists(graph: GraphState) -> None:
    """Test ensuring a node exists in the graph."""
    graph.add_physical_node(1)
    graph.ensure_node_exists(1)


def test_get_neighbors(graph: GraphState) -> None:
    """Test getting the neighbors of a node in the graph."""
    graph.add_physical_node(1)
    graph.add_physical_node(2)
    graph.add_physical_node(3)
    graph.add_physical_edge(1, 2)
    graph.add_physical_edge(2, 3)
    assert graph.get_neighbors(1) == {2}
    assert graph.get_neighbors(2) == {1, 3}
    assert graph.get_neighbors(3) == {2}


def test_add_physical_edge(graph: GraphState) -> None:
    """Test adding a physical edge to the graph."""
    graph.add_physical_node(1)
    graph.add_physical_node(2)
    graph.add_physical_edge(1, 2)
    assert (1, 2) in graph.physical_edges or (2, 1) in graph.physical_edges
    assert graph.num_physical_edges == 1


def test_add_duplicate_physical_edge(graph: GraphState) -> None:
    """Test adding a duplicate physical edge to the graph."""
    graph.add_physical_node(1)
    graph.add_physical_node(2)
    graph.add_physical_edge(1, 2)
    with pytest.raises(ValueError, match="Edge already exists node1=1, node2=2"):
        graph.add_physical_edge(1, 2)


def test_add_edge_with_nonexistent_node(graph: GraphState) -> None:
    """Test adding an edge with a nonexistent node to the graph."""
    graph.add_physical_node(1)
    with pytest.raises(ValueError, match="Node does not exist node=2"):
        graph.add_physical_edge(1, 2)


def test_remove_physical_node_with_nonexistent_node(graph: GraphState) -> None:
    """Test removing a nonexistent physical node from the graph."""
    with pytest.raises(ValueError, match="Node does not exist node=1"):
        graph.remove_physical_node(1)


def test_remove_physical_node(graph: GraphState) -> None:
    """Test removing a physical node from the graph."""
    graph.add_physical_node(1)
    graph.remove_physical_node(1)
    assert 1 not in graph.physical_nodes
    assert graph.num_physical_nodes == 0


def test_remove_physical_node_from_minimal_graph(graph: GraphState) -> None:
    """Test removing a physical node from the graph with edges."""
    graph.add_physical_node(1)
    graph.add_physical_node(2)
    graph.add_physical_edge(1, 2)
    graph.remove_physical_node(1)
    assert 1 not in graph.physical_nodes
    assert 2 in graph.physical_nodes
    assert (1, 2) not in graph.physical_edges
    assert (2, 1) not in graph.physical_edges
    assert graph.num_physical_nodes == 1
    assert graph.num_physical_edges == 0


def test_remove_physical_node_from_3_nodes_graph(graph: GraphState) -> None:
    """Test removing a physical node from the graph with 3 nodes and edges."""
    graph.add_physical_node(1)
    graph.add_physical_node(2)
    graph.add_physical_node(3)
    graph.add_physical_edge(1, 2)
    graph.add_physical_edge(2, 3)
    graph.set_input(2)
    graph.set_output(2)
    graph.remove_physical_node(2)
    assert graph.physical_nodes == {1, 3}
    assert graph.physical_edges == set()
    assert graph.num_physical_nodes == 2
    assert graph.num_physical_edges == 0
    assert graph.input_nodes == set()
    assert graph.output_nodes == set()


def test_remove_physical_edge_with_nonexistent_nodes(graph: GraphState) -> None:
    """Test removing an edge with nonexistent nodes from the graph."""
    with pytest.raises(ValueError, match="Node does not exist node=1"):
        graph.remove_physical_edge(1, 2)


def test_remove_physical_edge_with_nonexistent_edge(graph: GraphState) -> None:
    """Test removing a nonexistent edge from the graph."""
    graph.add_physical_node(1)
    graph.add_physical_node(2)
    with pytest.raises(ValueError, match="Edge does not exist"):
        graph.remove_physical_edge(1, 2)


def test_remove_physical_edge(graph: GraphState) -> None:
    """Test removing a physical edge from the graph."""
    graph.add_physical_node(1)
    graph.add_physical_node(2)
    graph.add_physical_edge(1, 2)
    graph.remove_physical_edge(1, 2)
    assert (1, 2) not in graph.physical_edges
    assert (2, 1) not in graph.physical_edges
    assert graph.num_physical_edges == 0


def test_set_input(graph: GraphState) -> None:
    """Test setting a physical node as input."""
    graph.add_physical_node(1)
    graph.set_input(1)
    assert 1 in graph.input_nodes


def test_set_output_raises_1(graph: GraphState) -> None:
    with pytest.raises(ValueError, match="Node does not exist node=1"):
        graph.set_output(1)
    graph.add_physical_node(1)
    graph.set_meas_angle(1, 0.5 * np.pi)
    with pytest.raises(ValueError, match="Cannot set output node with measurement basis."):
        graph.set_output(1)


def test_set_output_raises_2(graph: GraphState) -> None:
    graph.add_physical_node(1)
    graph.set_meas_plane(1, Plane.XY)
    with pytest.raises(ValueError, match="Cannot set output node with measurement basis."):
        graph.set_output(1)


def test_set_output(graph: GraphState) -> None:
    """Test setting a physical node as output."""
    graph.add_physical_node(1)
    graph.set_output(1)
    assert 1 in graph.output_nodes


<<<<<<< HEAD
def test_set_meas_plane_raises(graph: GraphState) -> None:
    with pytest.raises(ValueError, match="Node does not exist node=1"):
        graph.set_meas_plane(1, Plane.XY)
    graph.add_physical_node(1)
    graph.set_output(1)
    with pytest.raises(ValueError, match="Cannot set measurement plane for output node."):
        graph.set_meas_plane(1, Plane.XY)


def test_set_meas_plane(graph: GraphState) -> None:
    """Test setting the measurement plane of a physical node."""
    graph.add_physical_node(1)
    graph.set_meas_plane(1, Plane.XZ)
    assert graph.meas_planes[1] == Plane.XZ


def test_set_meas_angle_raises(graph: GraphState) -> None:
    with pytest.raises(ValueError, match="Node does not exist node=1"):
        graph.set_meas_angle(1, 0.5 * np.pi)
    graph.add_physical_node(1)
    graph.set_output(1)
    with pytest.raises(ValueError, match="Cannot set measurement angle for output node."):
        graph.set_meas_angle(1, 0.5 * np.pi)


def test_set_meas_angle(graph: GraphState) -> None:
    """Test setting the measurement angle of a physical node."""
=======
def test_set_meas_basis(graph: GraphState) -> None:
    """Test setting the measurement basis of a physical node."""
>>>>>>> 813741c6
    graph.add_physical_node(1)
    meas_basis = PlannerMeasBasis(Plane.XZ, 0.5 * np.pi)
    graph.set_meas_basis(1, meas_basis)
    assert graph.meas_bases[1].plane == Plane.XZ
    assert graph.meas_bases[1].angle == 0.5 * np.pi


def test_append_graph() -> None:
    """Test appending a graph to another graph."""
    graph1 = GraphState()
    graph1.add_physical_node(1, is_input=True)
    graph1.add_physical_node(2, is_output=True)
    graph1.add_physical_edge(1, 2)

    graph2 = GraphState()
    graph2.add_physical_node(2, is_input=True)
    graph2.add_physical_node(3, is_output=True)
    graph2.add_physical_edge(2, 3)

    graph1.append(graph2)

    assert graph1.num_physical_nodes == 3
    assert graph1.num_physical_edges == 2
    assert 1 in graph1.input_nodes
    assert 3 in graph1.output_nodes


def test_check_meas_raises_value_error(graph: GraphState) -> None:
    """Test if measurement planes and angles are set improperly."""
    graph.add_physical_node(1)
    with pytest.raises(ValueError, match="Measurement basis not set for node 1"):
        graph.check_meas_bases()


def test_check_meas_basis_success(graph: GraphState) -> None:
    """Test if measurement planes and angles are set properly."""
    graph.check_meas_bases()
    graph.add_physical_node(1)
    meas_basis = PlannerMeasBasis(Plane.XY, 0.5 * np.pi)
    graph.set_meas_basis(1, meas_basis)
    graph.check_meas_bases()

    graph.add_physical_node(2)
    graph.add_physical_edge(1, 2)
    graph.set_output(2)
<<<<<<< HEAD
    graph.check_meas_basis()


def test_bipartite_edges() -> None:
    """Test the function that generate complete bipartite edges"""
    assert bipartite_edges(set(), set()) == set()
    assert bipartite_edges({1, 2, 3}, {1, 2, 3}) == {(1, 2), (1, 3), (2, 3)}
    assert bipartite_edges({1, 2}, {3, 4}) == {(1, 3), (1, 4), (2, 3), (2, 4)}
=======
    graph.check_meas_bases()
>>>>>>> 813741c6


if __name__ == "__main__":
    pytest.main()<|MERGE_RESOLUTION|>--- conflicted
+++ resolved
@@ -5,13 +5,8 @@
 import numpy as np
 import pytest
 
-<<<<<<< HEAD
-from graphix_zx.common import Plane
+from graphix_zx.common import Plane, PlannerMeasBasis
 from graphix_zx.graphstate import GraphState, bipartite_edges
-=======
-from graphix_zx.common import Plane, PlannerMeasBasis
-from graphix_zx.graphstate import GraphState, ZXGraphState
->>>>>>> 813741c6
 
 
 @pytest.fixture
@@ -196,38 +191,8 @@
     assert 1 in graph.output_nodes
 
 
-<<<<<<< HEAD
-def test_set_meas_plane_raises(graph: GraphState) -> None:
-    with pytest.raises(ValueError, match="Node does not exist node=1"):
-        graph.set_meas_plane(1, Plane.XY)
-    graph.add_physical_node(1)
-    graph.set_output(1)
-    with pytest.raises(ValueError, match="Cannot set measurement plane for output node."):
-        graph.set_meas_plane(1, Plane.XY)
-
-
-def test_set_meas_plane(graph: GraphState) -> None:
-    """Test setting the measurement plane of a physical node."""
-    graph.add_physical_node(1)
-    graph.set_meas_plane(1, Plane.XZ)
-    assert graph.meas_planes[1] == Plane.XZ
-
-
-def test_set_meas_angle_raises(graph: GraphState) -> None:
-    with pytest.raises(ValueError, match="Node does not exist node=1"):
-        graph.set_meas_angle(1, 0.5 * np.pi)
-    graph.add_physical_node(1)
-    graph.set_output(1)
-    with pytest.raises(ValueError, match="Cannot set measurement angle for output node."):
-        graph.set_meas_angle(1, 0.5 * np.pi)
-
-
-def test_set_meas_angle(graph: GraphState) -> None:
-    """Test setting the measurement angle of a physical node."""
-=======
 def test_set_meas_basis(graph: GraphState) -> None:
     """Test setting the measurement basis of a physical node."""
->>>>>>> 813741c6
     graph.add_physical_node(1)
     meas_basis = PlannerMeasBasis(Plane.XZ, 0.5 * np.pi)
     graph.set_meas_basis(1, meas_basis)
@@ -273,7 +238,6 @@
     graph.add_physical_node(2)
     graph.add_physical_edge(1, 2)
     graph.set_output(2)
-<<<<<<< HEAD
     graph.check_meas_basis()
 
 
@@ -282,9 +246,7 @@
     assert bipartite_edges(set(), set()) == set()
     assert bipartite_edges({1, 2, 3}, {1, 2, 3}) == {(1, 2), (1, 3), (2, 3)}
     assert bipartite_edges({1, 2}, {3, 4}) == {(1, 3), (1, 4), (2, 3), (2, 4)}
-=======
     graph.check_meas_bases()
->>>>>>> 813741c6
 
 
 if __name__ == "__main__":
