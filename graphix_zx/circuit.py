--- conflicted
+++ resolved
@@ -236,10 +236,6 @@
         node = graph.add_physical_node()
         graph.register_input(node, i)
         qindex2front_nodes[i] = node
-<<<<<<< HEAD
-        qid_ex2in[i] = i
-=======
->>>>>>> 92fd0db9
 
     for instruction in circuit.unit_instructions():
         if isinstance(instruction, J):
