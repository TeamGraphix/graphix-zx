from __future__ import annotations

from abc import ABC, abstractmethod
<<<<<<< HEAD
from itertools import product
from typing import Callable

import numpy as np
=======
from typing import TYPE_CHECKING
>>>>>>> c951201d

from graphix_zx.common import Plane

if TYPE_CHECKING:
    from graphix_zx.euler import LocalClifford


class BaseGraphState(ABC):
    @abstractmethod
    def __init__(self) -> None:
        pass

    @property
    @abstractmethod
    def input_nodes(self) -> set[int]:
        raise NotImplementedError

    @property
    @abstractmethod
    def output_nodes(self) -> set[int]:
        raise NotImplementedError

    @property
    @abstractmethod
    def num_physical_nodes(self) -> int:
        raise NotImplementedError

    @property
    @abstractmethod
    def num_physical_edges(self) -> int:
        raise NotImplementedError

    @property
    @abstractmethod
    def physical_nodes(self) -> set[int]:
        raise NotImplementedError

    @property
    @abstractmethod
    def physical_edges(self) -> set[tuple[int, int]]:
        raise NotImplementedError

    @property
    @abstractmethod
    # Generics?
    def q_indices(self) -> dict[int, int]:
        raise NotImplementedError

    @property
    @abstractmethod
    def meas_planes(self) -> dict[int, Plane]:
        raise NotImplementedError

    @property
    @abstractmethod
    def meas_angles(self) -> dict[int, float]:
        raise NotImplementedError

    @property
    @abstractmethod
    def local_cliffords(self) -> dict[int, LocalClifford]:
        raise NotImplementedError

    @abstractmethod
    def add_physical_node(
        self,
        node: int,
        q_index: int,
        *,
        is_input: bool,
        is_output: bool,
    ) -> None:
        raise NotImplementedError

    @abstractmethod
    def add_physical_edge(self, node1: int, node2: int) -> None:
        raise NotImplementedError

    @abstractmethod
    def set_input(self, node: int) -> None:
        raise NotImplementedError

    @abstractmethod
    def set_output(self, node: int) -> None:
        raise NotImplementedError

    @abstractmethod
    def set_meas_plane(self, node: int, plane: Plane) -> None:
        raise NotImplementedError

    @abstractmethod
    def set_meas_angle(self, node: int, angle: float) -> None:
        raise NotImplementedError

    # NOTE: on internal nodes -> update measurement basis, on input or output -> set local clifford object
    @abstractmethod
    def apply_local_clifford(self, node: int, lc: LocalClifford) -> None:
        raise NotImplementedError

    @abstractmethod
    def get_neighbors(self, node: int) -> set[int]:
        raise NotImplementedError


class GraphState(BaseGraphState):
    """Minimal implementation of GraphState"""

    __input_nodes: set[int]
    __output_nodes: set[int]
    __physical_nodes: set[int]
    __physical_edges: dict[int, set[int]]
    __meas_planes: dict[int, Plane]
    __meas_angles: dict[int, float]
    __q_indices: dict[int, int]
    __local_cliffords: dict[int, LocalClifford]

    def __init__(self) -> None:
        self.__input_nodes = set()
        self.__output_nodes = set()
        self.__physical_nodes = set()
        self.__physical_edges = {}
        self.__meas_planes = {}
        self.__meas_angles = {}
        # NOTE: qubit index if allocated. -1 if not. used for simulation
        self.__q_indices = {}
        self.__local_cliffords = {}

    @property
    def input_nodes(self) -> set[int]:
        return self.__input_nodes

    @property
    def output_nodes(self) -> set[int]:
        return self.__output_nodes

    @property
    def num_physical_nodes(self) -> int:
        return len(self.__physical_nodes)

    @property
    def num_physical_edges(self) -> int:
        return sum(len(edges) for edges in self.__physical_edges.values()) // 2

    @property
    def physical_nodes(self) -> set[int]:
        return self.__physical_nodes

    @property
    def physical_edges(self) -> set[tuple[int, int]]:
        edges = set()
        for node1 in self.__physical_edges:
            for node2 in self.__physical_edges[node1]:
                if node1 < node2:
                    edges |= {(node1, node2)}
        return edges

    @property
    def q_indices(self) -> dict[int, int]:
        return self.__q_indices

    @property
    def meas_planes(self) -> dict[int, Plane]:
        return self.__meas_planes

    @property
    def meas_angles(self) -> dict[int, float]:
        return self.__meas_angles

    @property
    def local_cliffords(self) -> dict[int, LocalClifford]:
        return self.__local_cliffords

    def add_physical_node(
        self,
        node: int,
        q_index: int = -1,
        *,
        is_input: bool = False,
        is_output: bool = False,
    ) -> None:
        if node in self.__physical_nodes:
            msg = f"Node already exists {node=}"
            raise ValueError(msg)
        self.__physical_nodes |= {node}
        self.__physical_edges[node] = set()
        self.set_q_index(node, q_index)
        if is_input:
            self.__input_nodes |= {node}
        if is_output:
            self.__output_nodes |= {node}

    def adjacent_nodes(self, node: int) -> set[int]:
        return self.__physical_edges[node]

    def ensure_node_exists(self, node: int) -> None:
        if node not in self.__physical_nodes:
            msg = f"Node does not exist {node=}"
            raise ValueError(msg)

    def add_physical_edge(self, node1: int, node2: int) -> None:
        self.ensure_node_exists(node1)
        self.ensure_node_exists(node2)
        if node1 in self.__physical_edges[node2] or node2 in self.__physical_edges[node1]:
            msg = f"Edge already exists {node1=}, {node2=}"
            raise ValueError(msg)
        self.__physical_edges[node1] |= {node2}
        self.__physical_edges[node2] |= {node1}

    def remove_physical_edge(self, node1: int, node2: int) -> None:
        self.ensure_node_exists(node1)
        self.ensure_node_exists(node2)
        if node1 not in self.__physical_edges[node2] or node2 not in self.__physical_edges[node1]:
            msg = "Edge does not exist"
            raise ValueError(msg)
        self.__physical_edges[node1] -= {node2}
        self.__physical_edges[node2] -= {node1}

    def set_input(self, node: int) -> None:
        self.ensure_node_exists(node)
        self.__input_nodes |= {node}

    def set_output(self, node: int) -> None:
        self.ensure_node_exists(node)
        self.__output_nodes |= {node}

    def set_q_index(self, node: int, q_index: int = -1) -> None:
        if q_index < -1:
            msg = f"Invalid qubit index {q_index}. Must be -1 or greater"
            raise ValueError(msg)
        self.__q_indices[node] = q_index

    def set_meas_plane(self, node: int, plane: Plane) -> None:
        self.ensure_node_exists(node)
        self.__meas_planes[node] = plane

    def set_meas_angle(self, node: int, angle: float) -> None:
        self.ensure_node_exists(node)
        self.__meas_angles[node] = angle

    def apply_local_clifford(self, node: int, lc: LocalClifford) -> None:
        if node not in self.__physical_nodes:
            msg = f"Node does not exist {node=}"
            raise ValueError(msg)
        if node in self.input_nodes or node in self.output_nodes:
            self.__local_cliffords[node] = lc
        else:
            meas_plane, meas_angle = update_meas_basis(lc, self.meas_planes[node], self.meas_angles[node])
            self.set_meas_plane(node, meas_plane)
            self.set_meas_angle(node, meas_angle)

    def get_neighbors(self, node: int) -> set[int]:
        self.ensure_node_exists(node)
        return self.__physical_edges[node]

    def _reset_input_output(self, node: int) -> None:
        if node in self.__input_nodes:
            self.__input_nodes.remove(node)
        if node in self.__output_nodes:
            self.__output_nodes.remove(node)

    def append(self, other: BaseGraphState) -> None:
        common_nodes = self.physical_nodes & other.physical_nodes
        border_nodes = self.output_nodes & other.input_nodes

        if common_nodes != border_nodes:
            msg = "Qubit index mismatch"
            raise ValueError(msg)

        for node in other.physical_nodes:
            if node in border_nodes:
                self._reset_input_output(node)
            else:
                self.add_physical_node(node)
                if node in other.input_nodes - self.output_nodes:
                    self.set_input(node)

            if node in other.output_nodes:
                self.set_output(node)
            else:
                self.set_meas_plane(node, other.meas_planes.get(node, Plane.XY))
                self.set_meas_angle(node, other.meas_angles.get(node, 0.0))

        for edge in other.physical_edges:
            self.add_physical_edge(edge[0], edge[1])

        # q_index update
        for node, q_index in other.q_indices.items():
            if (node in common_nodes) and (self.q_indices[node] != q_index):
                msg = "Qubit index mismatch."
                raise ValueError(msg)
            self.set_q_index(node, q_index)


<<<<<<< HEAD
class ZXGraphState(GraphState):
    """Graph State for the ZX-calculus"""

    def __init__(self) -> None:
        super().__init__()

    def is_zx_graph(self) -> bool:
        for v in self.physical_nodes - self.output_nodes:
            if self.meas_planes.get(v) is None or self.meas_angles.get(v) is None:
                return False
            if self.meas_planes[v] not in [Plane.XY, Plane.XZ, Plane.YZ, Plane.YX, Plane.ZX, Plane.ZY]:
                return False
        return True

    def _local_complement(self, rmv_edges: set[tuple[int, int]], new_edges: set[tuple[int, int]]) -> None:
        for edge in rmv_edges:
            self.remove_physical_edge(edge[0], edge[1])
        for edge in new_edges:
            self.add_physical_edge(edge[0], edge[1])

    def local_complement(self, node: int) -> None:
        """Local complement operation on the graph state: G*u"""
        self.ensure_node_exists(node)
        if node in self.input_nodes:
            msg = "Cannot apply local complement to input node"
            raise ValueError(msg)
        if not self.is_zx_graph():
            msg = "The graph is not a ZX-diagram. Set measurement planes and angles properly."
            raise ValueError(msg)

        adjacent_nodes: set[int] = self.adjacent_nodes(node)
        adjacent_pairs = _adjacent_pairs(adjacent_nodes, adjacent_nodes)
        new_edges = adjacent_pairs - self.physical_edges
        rmv_edges = self.physical_edges & adjacent_pairs

        self._local_complement(rmv_edges, new_edges)

        # update node measurement
        measurement_action = _measurement_action(
            {
                Plane.XY: (Plane.XZ, 0.5 * np.pi - self.meas_angles[node]),
                Plane.XZ: (Plane.XY, self.meas_angles[node] - 0.5 * np.pi),
                Plane.YZ: (Plane.YZ, self.meas_angles[node] + 0.5 * np.pi),
            }
        )
        new_plane, new_angle = measurement_action[self.meas_planes[node]]
        if new_plane:
            self.set_meas_plane(node, new_plane)
            self.set_meas_angle(node, new_angle % (2.0 * np.pi))

        # update adjacent nodes measurement
        measurement_action = _measurement_action(
            {
                Plane.XY: (Plane.XY, lambda v: self.meas_angles[v] - 0.5 * np.pi),
                Plane.XZ: (Plane.YZ, lambda v: self.meas_angles[v]),
                Plane.YZ: (Plane.XZ, lambda v: -self.meas_angles[v]),
            }
        )
        for v in adjacent_nodes:
            new_plane, new_angle_func = measurement_action[self.meas_planes[v]]
            if new_plane:
                self.set_meas_plane(v, new_plane)
                self.set_meas_angle(v, new_angle_func(v) % (2.0 * np.pi))

    def _swap(self, node1: int, node2: int) -> None:
        node1_adjs = self.adjacent_nodes(node1) - {node2}
        node2_adjs = self.adjacent_nodes(node2) - {node1}
        adj_b = node1_adjs - node2_adjs
        adj_c = node2_adjs - node1_adjs
        for b in adj_b:
            self.remove_physical_edge(node1, b)
            self.add_physical_edge(node2, b)
        for c in adj_c:
            self.remove_physical_edge(node2, c)
            self.add_physical_edge(node1, c)

    def pivot(self, node1: int, node2: int) -> None:
        """Pivot operation on the graph state: G∧(uv) (= G*u*v*u = G*v*u*v) for adjacent nodes u and v.

        In order to maintain the ZX-diagram simple, pi-spiders are shifted properly.
        """
        self.ensure_node_exists(node1)
        self.ensure_node_exists(node2)
        if node1 in self.input_nodes or node2 in self.input_nodes:
            msg = "Cannot apply pivot to input node"
            raise ValueError(msg)

        node1_adjs = self.adjacent_nodes(node1) - {node2}
        node2_adjs = self.adjacent_nodes(node2) - {node1}
        adj_a = node1_adjs & node2_adjs
        adj_b = node1_adjs - node2_adjs
        adj_c = node2_adjs - node1_adjs
        adj_pairs = [
            _adjacent_pairs(adj_a, adj_b),
            _adjacent_pairs(adj_a, adj_c),
            _adjacent_pairs(adj_b, adj_c),
        ]
        rmv_edges = set().union(*(p & self.physical_edges for p in adj_pairs))
        add_edges = set().union(*(p - self.physical_edges for p in adj_pairs))

        self._local_complement(rmv_edges, add_edges)
        self._swap(node1, node2)

        # update node1 and node2 measurement
        measurement_action = _measurement_action(
            {
                Plane.XY: (Plane.YZ, lambda v: self.meas_angles[v]),
                Plane.XZ: (Plane.XZ, lambda v: (0.5 * np.pi - self.meas_angles[v])),
                Plane.YZ: (Plane.XY, lambda v: self.meas_angles[v]),
            }
        )
        for a in [node1, node2]:
            new_plane, new_angle_func = measurement_action[self.meas_planes[a]]
            if new_plane:
                self.set_meas_plane(a, new_plane)
                self.set_meas_angle(a, new_angle_func(a) % (2.0 * np.pi))

        # update nodes measurement of adj_a
        measurement_action = _measurement_action(
            {
                Plane.XY: (Plane.XY, lambda v: (self.meas_angles[v] + np.pi)),
                Plane.XZ: (Plane.YZ, lambda v: -self.meas_angles[v]),
                Plane.YZ: (Plane.XZ, lambda v: -self.meas_angles[v]),
            }
        )

        def _update_node_measurement(v: int) -> None:
            new_plane, new_angle_func = measurement_action[self.meas_planes[v]]
            if new_plane:
                self.set_meas_plane(v, new_plane)
                self.set_meas_angle(v, new_angle_func(v) % (2.0 * np.pi))

        for w in adj_a:
            _update_node_measurement(w)


def _measurement_action(
    base_action: dict[Plane, tuple[Plane, float | Callable[[float], float]]],
) -> dict[Plane, tuple[Plane, float | Callable[[float], float]]]:
    action = base_action.copy()
    action[Plane.YX] = action.get(Plane.XY, (None, None))
    action[Plane.ZX] = action.get(Plane.XZ, (None, None))
    action[Plane.ZY] = action.get(Plane.YZ, (None, None))
    return action


def _adjacent_pairs(adj_nodes_a: set[int], adj_nodes_b: set[int]) -> set[tuple[int, int]]:
    return {(min(a, b), max(a, b)) for a, b in product(adj_nodes_a, adj_nodes_b) if a != b}
=======
def update_meas_basis(
    lc: LocalClifford,  # noqa: ARG001
    plane: Plane,  # noqa: ARG001
    angle: float,  # noqa: ARG001
) -> tuple[Plane, float]:
    raise NotImplementedError
>>>>>>> c951201d
<|MERGE_RESOLUTION|>--- conflicted
+++ resolved
@@ -1,19 +1,31 @@
 from __future__ import annotations
 
 from abc import ABC, abstractmethod
-<<<<<<< HEAD
 from itertools import product
-from typing import Callable
+from typing import TYPE_CHECKING
 
 import numpy as np
-=======
-from typing import TYPE_CHECKING
->>>>>>> c951201d
 
 from graphix_zx.common import Plane
 
 if TYPE_CHECKING:
+    from typing import Callable
+
     from graphix_zx.euler import LocalClifford
+
+
+def meas_action(
+    base_action: dict[Plane, tuple[Plane, float | Callable[[float], float]]],
+) -> dict[Plane, tuple[Plane, float | Callable[[float], float]]]:
+    action = base_action.copy()
+    action[Plane.YX] = action.get(Plane.XY, (None, None))
+    action[Plane.ZX] = action.get(Plane.XZ, (None, None))
+    action[Plane.ZY] = action.get(Plane.YZ, (None, None))
+    return action
+
+
+def adj_pairs(adj_nodes_a: set[int], adj_nodes_b: set[int]) -> set[tuple[int, int]]:
+    return {(min(a, b), max(a, b)) for a, b in product(adj_nodes_a, adj_nodes_b) if a != b}
 
 
 class BaseGraphState(ABC):
@@ -302,7 +314,6 @@
             self.set_q_index(node, q_index)
 
 
-<<<<<<< HEAD
 class ZXGraphState(GraphState):
     """Graph State for the ZX-calculus"""
 
@@ -313,7 +324,7 @@
         for v in self.physical_nodes - self.output_nodes:
             if self.meas_planes.get(v) is None or self.meas_angles.get(v) is None:
                 return False
-            if self.meas_planes[v] not in [Plane.XY, Plane.XZ, Plane.YZ, Plane.YX, Plane.ZX, Plane.ZY]:
+            if self.meas_planes[v] not in {Plane.XY, Plane.XZ, Plane.YZ, Plane.YX, Plane.ZX, Plane.ZY}:
                 return False
         return True
 
@@ -334,14 +345,14 @@
             raise ValueError(msg)
 
         adjacent_nodes: set[int] = self.adjacent_nodes(node)
-        adjacent_pairs = _adjacent_pairs(adjacent_nodes, adjacent_nodes)
+        adjacent_pairs = adj_pairs(adjacent_nodes, adjacent_nodes)
         new_edges = adjacent_pairs - self.physical_edges
         rmv_edges = self.physical_edges & adjacent_pairs
 
         self._local_complement(rmv_edges, new_edges)
 
         # update node measurement
-        measurement_action = _measurement_action(
+        measurement_action = meas_action(
             {
                 Plane.XY: (Plane.XZ, 0.5 * np.pi - self.meas_angles[node]),
                 Plane.XZ: (Plane.XY, self.meas_angles[node] - 0.5 * np.pi),
@@ -354,7 +365,7 @@
             self.set_meas_angle(node, new_angle % (2.0 * np.pi))
 
         # update adjacent nodes measurement
-        measurement_action = _measurement_action(
+        measurement_action = meas_action(
             {
                 Plane.XY: (Plane.XY, lambda v: self.meas_angles[v] - 0.5 * np.pi),
                 Plane.XZ: (Plane.YZ, lambda v: self.meas_angles[v]),
@@ -395,19 +406,19 @@
         adj_a = node1_adjs & node2_adjs
         adj_b = node1_adjs - node2_adjs
         adj_c = node2_adjs - node1_adjs
-        adj_pairs = [
-            _adjacent_pairs(adj_a, adj_b),
-            _adjacent_pairs(adj_a, adj_c),
-            _adjacent_pairs(adj_b, adj_c),
+        adjacent_pairs = [
+            adj_pairs(adj_a, adj_b),
+            adj_pairs(adj_a, adj_c),
+            adj_pairs(adj_b, adj_c),
         ]
-        rmv_edges = set().union(*(p & self.physical_edges for p in adj_pairs))
-        add_edges = set().union(*(p - self.physical_edges for p in adj_pairs))
+        rmv_edges = set().union(*(p & self.physical_edges for p in adjacent_pairs))
+        add_edges = set().union(*(p - self.physical_edges for p in adjacent_pairs))
 
         self._local_complement(rmv_edges, add_edges)
         self._swap(node1, node2)
 
         # update node1 and node2 measurement
-        measurement_action = _measurement_action(
+        measurement_action = meas_action(
             {
                 Plane.XY: (Plane.YZ, lambda v: self.meas_angles[v]),
                 Plane.XZ: (Plane.XZ, lambda v: (0.5 * np.pi - self.meas_angles[v])),
@@ -421,7 +432,7 @@
                 self.set_meas_angle(a, new_angle_func(a) % (2.0 * np.pi))
 
         # update nodes measurement of adj_a
-        measurement_action = _measurement_action(
+        measurement_action = meas_action(
             {
                 Plane.XY: (Plane.XY, lambda v: (self.meas_angles[v] + np.pi)),
                 Plane.XZ: (Plane.YZ, lambda v: -self.meas_angles[v]),
@@ -439,23 +450,9 @@
             _update_node_measurement(w)
 
 
-def _measurement_action(
-    base_action: dict[Plane, tuple[Plane, float | Callable[[float], float]]],
-) -> dict[Plane, tuple[Plane, float | Callable[[float], float]]]:
-    action = base_action.copy()
-    action[Plane.YX] = action.get(Plane.XY, (None, None))
-    action[Plane.ZX] = action.get(Plane.XZ, (None, None))
-    action[Plane.ZY] = action.get(Plane.YZ, (None, None))
-    return action
-
-
-def _adjacent_pairs(adj_nodes_a: set[int], adj_nodes_b: set[int]) -> set[tuple[int, int]]:
-    return {(min(a, b), max(a, b)) for a, b in product(adj_nodes_a, adj_nodes_b) if a != b}
-=======
 def update_meas_basis(
-    lc: LocalClifford,  # noqa: ARG001
-    plane: Plane,  # noqa: ARG001
-    angle: float,  # noqa: ARG001
+    lc: LocalClifford,
+    plane: Plane,
+    angle: float,
 ) -> tuple[Plane, float]:
-    raise NotImplementedError
->>>>>>> c951201d
+    raise NotImplementedError