--- conflicted
+++ resolved
@@ -550,11 +550,7 @@
         """
         node_index_addition_map: dict[int, LocalCliffordExpansion] = {}
         new_input_indices: dict[int, int] = {}
-<<<<<<< HEAD
-        for input_node, q_index in sorted(self.input_node_indices.items(), key=operator.itemgetter(1)):
-=======
         for input_node, q_index in self.input_node_indices.items():
->>>>>>> 92fd0db9
             lc = self._pop_local_clifford(input_node)
             if lc is None:
                 new_input_indices[input_node] = q_index
@@ -673,13 +669,8 @@
     target_q_indices = output_q_indices1 & input_q_indices2
 
     # Check for qindex conflicts: qindices used in both graphs but not for connection
-<<<<<<< HEAD
-    all_q_indices1 = set(graph1.input_node_indices.values()) | set(graph1.output_node_indices.values())
-    all_q_indices2 = set(graph2.input_node_indices.values()) | set(graph2.output_node_indices.values())
-=======
     all_q_indices1 = set(graph1.input_node_indices.values()) | output_q_indices1
     all_q_indices2 = input_q_indices2 | set(graph2.output_node_indices.values())
->>>>>>> 92fd0db9
     conflicting_q_indices = (all_q_indices1 & all_q_indices2) - target_q_indices
 
     if conflicting_q_indices:
@@ -712,21 +703,12 @@
     for input_node_index2, q_index in graph2.input_node_indices.items():
         if q_index in target_q_indices:
             node_map1[q_index2output_node_index1[q_index]] = node_map2[input_node_index2]
-<<<<<<< HEAD
-
-    # Register input nodes with preserved qindices
-    for input_node, q_index in sorted(graph1.input_node_indices.items(), key=operator.itemgetter(1)):
-        composed_graph.register_input(node_map1[input_node], q_index)
-
-    for input_node, q_index in sorted(graph2.input_node_indices.items(), key=operator.itemgetter(1)):
-=======
 
     # Register input nodes with preserved qindices
     for input_node, q_index in graph1.input_node_indices.items():
         composed_graph.register_input(node_map1[input_node], q_index)
 
     for input_node, q_index in graph2.input_node_indices.items():
->>>>>>> 92fd0db9
         if q_index not in target_q_indices:
             composed_graph.register_input(node_map2[input_node], q_index)
 
