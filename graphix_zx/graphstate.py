--- conflicted
+++ resolved
@@ -12,7 +12,7 @@
 from typing import TYPE_CHECKING
 
 
-from graphix_zx.common import MeasBasis, Plane, PlannerMeasBasis, default_meas_basis
+from graphix_zx.common import MeasBasis, default_meas_basis
 from graphix_zx.euler import update_lc_basis
 
 if TYPE_CHECKING:
@@ -393,7 +393,7 @@
         """
         return self.__local_cliffords
 
-    def check_meas_bases(self) -> None:
+    def check_meas_basis(self) -> None:
         """Check if the measurement basis is set for all physical nodes except output nodes.
 
         Raises
@@ -587,50 +587,11 @@
         ----------
         node : int
             node index
-<<<<<<< HEAD
-        plane : Plane
-            measurement plane
-
-        Raises
-        ------
-        ValueError
-            1. If the node does not exist.
-            2. If the node is an output node.
-        """
-        self.ensure_node_exists(node)
-        if node in self.output_nodes:
-            msg = "Cannot set measurement plane for output node."
-            raise ValueError(msg)
-        self.__meas_planes[node] = plane
-
-    def set_meas_angle(self, node: int, angle: float) -> None:
-        """Set the measurement angle of the node.
-
-        Parameters
-        ----------
-        node : int
-            node index
-        angle : float
-            measurement angle
-
-        Raises
-        ------
-        ValueError
-            1. If the node does not exist.
-            2. If the node is an output node.
-        """
-        self.ensure_node_exists(node)
-        if node in self.output_nodes:
-            msg = "Cannot set measurement angle for output node."
-            raise ValueError(msg)
-        self.__meas_angles[node] = angle
-=======
         meas_basis : MeasBasis
             measurement basis
         """
         self.ensure_node_exists(node)
         self.__meas_bases[node] = meas_basis
->>>>>>> 813741c6
 
     def apply_local_clifford(self, node: int, lc: LocalClifford) -> None:
         """Apply a local clifford to the node.
@@ -730,190 +691,6 @@
             self.set_q_index(node, q_index)
 
 
-<<<<<<< HEAD
-def _update_meas_basis(
-    lc: LocalClifford,
-    plane: Plane,
-    angle: float,
-) -> tuple[Plane, float]:
-    """Update the measurement basis of the node.
-
-    Returns
-    -------
-        tuple[Plane, float]: updated measurement basis
-    """
-    meas_basis = MeasBasis(plane, angle)
-    new_basis = update_lc_basis(lc, meas_basis)
-    return new_basis.plane, new_basis.angle
-=======
-class ZXGraphState(GraphState):
-    """Graph State for the ZX-calculus.
-
-    Attributes
-    ----------
-    input_nodes : set[int]
-        set of input nodes
-    output_nodes : set[int]
-        set of output nodes
-    physical_nodes : set[int]
-        set of physical nodes
-    physical_edges : dict[int, set[int]]
-        physical edges
-    meas_bases : dict[int, MeasBasis]
-    q_indices : dict[int, int]
-        qubit indices
-    local_cliffords : dict[int, LocalClifford]
-        local clifford operators
-    """
-
-    def __init__(self) -> None:
-        super().__init__()
-
-    def _update_connections(self, rmv_edges: set[tuple[int, int]], new_edges: set[tuple[int, int]]) -> None:
-        for edge in rmv_edges:
-            self.remove_physical_edge(edge[0], edge[1])
-        for edge in new_edges:
-            self.add_physical_edge(edge[0], edge[1])
-
-    def _update_node_measurement(
-        self, measurement_action: dict[Plane, tuple[Plane, Callable[[float], float]]], v: int
-    ) -> None:
-        new_plane, new_angle_func = measurement_action[self.meas_bases[v].plane]
-        if new_plane:
-            new_angle = new_angle_func(v) % (2.0 * np.pi)
-            self.set_meas_basis(v, PlannerMeasBasis(new_plane, new_angle))
-
-    def local_complement(self, node: int) -> None:
-        """Local complement operation on the graph state: G*u.
-
-        Parameters
-        ----------
-        node : int
-            node index
-
-        Raises
-        ------
-        ValueError
-            If the node is an input node, an output node, or the graph is not a ZX-diagram.
-        """
-        self.ensure_node_exists(node)
-        if node in self.input_nodes or node in self.output_nodes:
-            msg = "Cannot apply local complement to input node nor output node."
-            raise ValueError(msg)
-        self.check_meas_bases()
-
-        nbrs: set[int] = self.get_neighbors(node)
-        nbr_pairs = bipartite_edges(nbrs, nbrs)
-        new_edges = nbr_pairs - self.physical_edges
-        rmv_edges = self.physical_edges & nbr_pairs
-
-        self._update_connections(rmv_edges, new_edges)
-
-        # update node measurement
-        measurement_action = {
-            Plane.XY: (Plane.XZ, lambda v: 0.5 * np.pi - self.meas_bases[v].angle),
-            Plane.XZ: (Plane.XY, lambda v: self.meas_bases[v].angle - 0.5 * np.pi),
-            Plane.YZ: (Plane.YZ, lambda v: self.meas_bases[v].angle + 0.5 * np.pi),
-        }
-
-        self._update_node_measurement(measurement_action, node)
-
-        # update neighbors measurement
-        measurement_action = {
-            Plane.XY: (Plane.XY, lambda v: self.meas_bases[v].angle - 0.5 * np.pi),
-            Plane.XZ: (Plane.YZ, lambda v: self.meas_bases[v].angle),
-            Plane.YZ: (Plane.XZ, lambda v: -self.meas_bases[v].angle),
-        }
-
-        for v in nbrs:
-            self._update_node_measurement(measurement_action, v)
-
-    def _swap(self, node1: int, node2: int) -> None:
-        """Swap nodes u and v in the graph state.
-
-        Parameters
-        ----------
-        node1  : int
-            node index
-        node2 : int
-            node index
-        """
-        node1_nbrs = self.get_neighbors(node1) - {node2}
-        node2_nbrs = self.get_neighbors(node2) - {node1}
-        nbr_b = node1_nbrs - node2_nbrs
-        nbr_c = node2_nbrs - node1_nbrs
-        for b in nbr_b:
-            self.remove_physical_edge(node1, b)
-            self.add_physical_edge(node2, b)
-        for c in nbr_c:
-            self.remove_physical_edge(node2, c)
-            self.add_physical_edge(node1, c)
-
-    def pivot(self, node1: int, node2: int) -> None:
-        """Pivot operation on the graph state: G∧(uv) (= G*u*v*u = G*v*u*v) for neighboring nodes u and v.
-
-        In order to maintain the ZX-diagram simple, pi-spiders are shifted properly.
-
-        Parameters
-        ----------
-        node1 : int
-            node index
-        node2 : int
-            node index
-
-        Raises
-        ------
-        ValueError
-            If the nodes are input nodes, output nodes, or the graph is not a ZX-diagram.
-        """
-        self.ensure_node_exists(node1)
-        self.ensure_node_exists(node2)
-        if node1 in self.input_nodes or node2 in self.input_nodes:
-            msg = "Cannot apply pivot to input node"
-            raise ValueError(msg)
-        if node1 in self.output_nodes or node2 in self.output_nodes:
-            msg = "Cannot apply pivot to output node"
-            raise ValueError(msg)
-        self.check_meas_bases()
-
-        node1_nbrs = self.get_neighbors(node1) - {node2}
-        node2_nbrs = self.get_neighbors(node2) - {node1}
-        nbr_a = node1_nbrs & node2_nbrs
-        nbr_b = node1_nbrs - node2_nbrs
-        nbr_c = node2_nbrs - node1_nbrs
-        nbr_pairs = [
-            bipartite_edges(nbr_a, nbr_b),
-            bipartite_edges(nbr_a, nbr_c),
-            bipartite_edges(nbr_b, nbr_c),
-        ]
-        rmv_edges = set().union(*(p & self.physical_edges for p in nbr_pairs))
-        add_edges = set().union(*(p - self.physical_edges for p in nbr_pairs))
-
-        self._update_connections(rmv_edges, add_edges)
-        self._swap(node1, node2)
-
-        # update node1 and node2 measurement
-        measurement_action = {
-            Plane.XY: (Plane.YZ, lambda v: self.meas_bases[v].angle),
-            Plane.XZ: (Plane.XZ, lambda v: (0.5 * np.pi - self.meas_bases[v].angle)),
-            Plane.YZ: (Plane.XY, lambda v: self.meas_bases[v].angle),
-        }
-
-        for a in [node1, node2]:
-            self._update_node_measurement(measurement_action, a)
-
-        # update nodes measurement of nbr_a
-        measurement_action = {
-            Plane.XY: (Plane.XY, lambda v: (self.meas_bases[v].angle + np.pi)),
-            Plane.XZ: (Plane.YZ, lambda v: -self.meas_bases[v].angle),
-            Plane.YZ: (Plane.XZ, lambda v: -self.meas_bases[v].angle),
-        }
-
-        for w in nbr_a:
-            self._update_node_measurement(measurement_action, w)
->>>>>>> 813741c6
-
-
 def bipartite_edges(node_set1: set[int], node_set2: set[int]) -> set[tuple[int, int]]:
     """Return a set of edges for the complete bipartite graph between two sets of nodes.
 
