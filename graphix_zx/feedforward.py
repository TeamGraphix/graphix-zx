--- conflicted
+++ resolved
@@ -80,19 +80,7 @@
     TypeError
         If the flowlike object is not a Flow or GFlow
     """  # noqa: E501
-<<<<<<< HEAD
     dag: dict[int, set[int]] = {}
-    outputs = graph.physical_nodes - set(flowlike)
-    for node in flowlike:
-        if _is_flow(flowlike):
-            target_nodes = {flowlike[node]} | graph.neighbors(node) - {node}
-        elif _is_gflow(flowlike):
-            target_nodes = set(flowlike[node] | odd_neighbors(flowlike[node], graph) - {node})
-        else:
-            msg = "Invalid flowlike object"
-            raise TypeError(msg)
-=======
-    dag = {}
     output_nodes = set(graph.output_node_indices)
     non_output_nodes = graph.physical_nodes - output_nodes
     if _is_flow(xflow):
@@ -114,7 +102,6 @@
         raise TypeError(msg)
     for node in non_output_nodes:
         target_nodes = xflow.get(node, set()) | zflow.get(node, set()) - {node}  # remove self-loops
->>>>>>> 7d24b103
         dag[node] = target_nodes
     for output in output_nodes:
         dag[output] = set()
